--- conflicted
+++ resolved
@@ -1,5 +1,4 @@
 # TODO
-<<<<<<< HEAD
 
 *   **Refactor Filtering for Performance (Incremental Updates):**
     *   **Goal:** Address performance bottleneck where frequent log updates cause UI lag due to full re-filtering. Implement incremental filtering for new lines while retaining full re-filtering for settings changes.
@@ -12,30 +11,13 @@
             *   *Settings Change:* Use existing full `ApplyFilters` -> Emit `ReplaceFilteredUpdate`.
         5.  Implement the append logic in `MainViewModel` (add to collection, append text to editor).
         6.  Update unit tests (`FilteredUpdates_RapidLineEmits...`) to verify the new behavior.
-*   Refactor AnimatedSpinner into a flexible BusyIndicator (see [BusyIndicatorPlan.md](BusyIndicatorPlan.md)).
-*   Use MainViewModel.JumpStatusMessage for error messsages instead of MessageBox.
-*   Support multiple log windows, as tabs.
-*   Second time loading a new log file, the "Processing..." isn't shown.
-*   Tool tips don't look good in dark mode.
-*   Disable the tool tip for the main log window.
-*   CTRL+O for quick open file.
-*   BUG: Monitor a growing log file. Toggle filters on/off. Nothing will be shown. *(Likely related to the throttling/full-refilter issue, should be addressed by incremental filtering)*
-*   Any filter change or context chage while Auto Scroll is enabled shall automatically scroll to the new end.
-*   Animations for UI changes:
-    *   When Auto Scroll is automatically disabled, use an animation on top of the checkbox.
-    *   When the user initiates a search using CTR+F, focus is automatically changed to the search box. Use an animation on top of the search box to help the user notice the transition.
-    *   The same for CTRL+G, the go to line text box.
-=======
 * Refactor AnimatedSpinner into a flexible BusyIndicator (see [BusyIndicatorPlan.md](BusyIndicatorPlan.md)).
 * Use MainViewModel.JumpStatusMessage for error messsages instead of MessageBox.
 * Support multiple log windows, as tabs.
 * Second time loading a new log file, the "Processing..." isn't shown.
-* When loading a big file, the application freezes.
 * Tool tips don't look good in dark mode.
 * Disable the tool tip for the main log window.
 * CTRL+O for quick open file.
-* BUG: Monitoring a log file that grows will add filtered lines, but not taking context lines into account.
-* BUG: Monitor a growing log file. Toggle filters on/off. Nothing will be shown.
 * Any filter change or context chage while Auto Scroll is enabled shall automatically scroll to the new end.
 * Animations for UI changes:
     * When Auto Scroll is automatically disabled, use an animation on top of the checkbox.
@@ -44,5 +26,4 @@
 * When adding a Substring, it shall by default use the selected string from the logwindow, if any.
 * The Auto Scroll option could be better visualized with a picture of an anchor. But it need to be placed at a proper place.
 * Implement deployment
-* When opening a new log, the dialog should remember last folder.
->>>>>>> 104405f7
+* When opening a new log, the dialog should remember last folder.